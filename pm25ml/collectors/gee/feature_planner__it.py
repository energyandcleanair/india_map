--- conflicted
+++ resolved
@@ -77,13 +77,8 @@
 
 
 def check_ee_initialised() -> None:
-    ee.data.getAssetRoots()  # type: ignore
-
-
-<<<<<<< HEAD
-@pytest.fixture(scope="module", autouse=True)
-def upload_dummy_tiffs(initialize_gee) -> dict[str, str]:
-=======
+    ee.data.getAssetRoots()
+
 
 @pytest.fixture(scope="module")
 def gcs_bucket():
@@ -122,7 +117,6 @@
 
 @pytest.fixture(scope="module", autouse=True)
 def upload_dummy_tiffs(cleanup, gcs_bucket) -> dict[str, str]:
->>>>>>> 1c8a3060
     # We define these files manually up front as it's easier to manage than to
     # read from the directories and pull metadata out.
     assets_to_upload = [
@@ -243,103 +237,6 @@
     }
 
 
-<<<<<<< HEAD
-def upload_to_gcs(
-    assets: list,
-):
-    from google.cloud import storage
-
-    client = storage.Client()
-    bucket = client.bucket(BUCKET_NAME)
-
-    # Empty the bucket before uploading new files
-    blobs = bucket.list_blobs(prefix="")
-    for blob in blobs:
-        blob.delete()
-
-    for upload in assets:
-        blob = bucket.blob(upload["bucket_path"])
-        blob.upload_from_filename(upload["local_path"])
-
-
-def upload_to_ee(
-    assets_to_upload: list,
-):
-    import ee
-    import ee.data
-
-    # First we need to delete any existing assets in the root folder
-    def delete_assets_recursively(asset_id):
-        """Recursively delete all assets under the given asset_id."""
-        assets = ee.data.listAssets({"parent": asset_id})
-        for asset in assets["assets"]:
-            if asset["type"] == "FOLDER" or asset["type"] == "IMAGE_COLLECTION":
-                delete_assets_recursively(asset["id"])
-            else:
-                ee.data.deleteAsset(asset["id"])
-
-        ee.data.deleteAsset(asset_id)
-
-    with contextlib.suppress(Exception):
-        delete_assets_recursively(GEE_IT_ASSET_ROOT)
-
-    # Then we need to create the folders and collections we need.
-    ee.data.createAsset({"type": "FOLDER"}, GEE_IT_ASSET_ROOT)
-    ee.data.createAsset({"type": "IMAGE_COLLECTION"}, GEE_IMAGE_COLLECTION_ROOT)
-
-    tasks = []
-
-    # Then we can start the ingestion tasks for each asset.
-    for upload in assets_to_upload:
-        if upload["type"] == "image":
-            task = ee.data.startIngestion(
-                None,
-                {
-                    "name": upload["asset_path"],
-                    "tilesets": [
-                        {
-                            "sources": [
-                                {
-                                    "uris": [upload["gcs_path"]],
-                                },
-                            ],
-                        },
-                    ],
-                    "startTime": upload["date"].isoformat(),
-                    "endTime": (upload["date"] + timedelta(days=1)).isoformat(),
-                },
-            )
-        else:
-            task = ee.data.startTableIngestion(
-                None,  # type: ignore
-                {
-                    "name": upload["asset_path"],
-                    "sources": [
-                        {
-                            "uris": [upload["gcs_path"]],
-                        },
-                    ],
-                },
-            )
-
-        tasks.append(task)
-
-    # Finally, we can wait for the tasks to complete.
-    incomplete_task_ids = [task["id"] for task in tasks]
-    while incomplete_task_ids:
-        for task in incomplete_task_ids[:]:
-            status = ee.data.getTaskStatus(task)
-            if status and status[0]["state"] == "COMPLETED":
-                incomplete_task_ids.remove(task)
-            elif status and status[0]["state"] == "FAILED":
-                raise RuntimeError(f"Task {task} failed: {status[0]['error_message']}")
-        if incomplete_task_ids:
-            print(f"Waiting for {len(incomplete_task_ids)} tasks to complete...")
-            sleep(5)
-
-
-=======
->>>>>>> 1c8a3060
 @pytest.fixture(scope="module")
 def feature_planner(upload_dummy_tiffs):
     return GriddedFeatureCollectionPlanner(
